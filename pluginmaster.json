[
    {
        "Author": "UnknownX",
        "Name": "OOBlugin",
        "Punchline": "oob oob",
        "Description": "oob oob",
        "Changelog": "Updated for API4",
        "InternalName": "OOBlugin",
        "AssemblyVersion": "1.1.2.2",
        "RepoUrl": "https://github.com/UnknownX7/OOBlugin",
        "ApplicableVersion": "any",
        "DalamudApiLevel": 4,
        "IconUrl": "",
        "ImageUrls": [
            ""
        ],
        "DownloadLinkInstall": "https://github.com/UnknownX7/DalamudPluginRepo/raw/api4/plugins/OOBlugin/latest.zip",
        "IsHide": false,
        "IsTestingExclusive": false,
        "DownloadLinkTesting": "https://github.com/UnknownX7/DalamudPluginRepo/raw/api4/plugins/OOBlugin/latest.zip",
        "DownloadLinkUpdate": "https://github.com/UnknownX7/DalamudPluginRepo/raw/api4/plugins/OOBlugin/latest.zip",
        "DownloadCount": 0,
<<<<<<< HEAD
        "LastUpdated": "1630817639"
=======
        "LastUpdated": "1631449294"
>>>>>>> f4411f22
    },
    {
        "Author": "UnknownX",
        "Name": "NoClippy",
        "Punchline": "Reduces clipping caused by lag, and shows you when you clip",
        "Description": "Reduces the effects of lag on weaving, significantly lowering the chances of clipping. Does the same thing as XivAlexander, do NOT attempt to use both.",
        "Changelog": "Improved consistency with the game's real animation lock quirks, and added the ability to change how early GCDs can be queued.",
        "InternalName": "NoClippy",
        "AssemblyVersion": "0.3.0.0",
        "RepoUrl": "https://github.com/UnknownX7/NoClippy",
        "ApplicableVersion": "any",
        "DalamudApiLevel": 4,
        "IconUrl": "",
        "ImageUrls": [
            ""
        ],
        "DownloadLinkInstall": "https://github.com/UnknownX7/DalamudPluginRepo/raw/api4/plugins/NoClippy/latest.zip",
        "IsHide": false,
        "IsTestingExclusive": false,
        "DownloadLinkTesting": "https://github.com/UnknownX7/DalamudPluginRepo/raw/api4/plugins/NoClippy/latest.zip",
        "DownloadLinkUpdate": "https://github.com/UnknownX7/DalamudPluginRepo/raw/api4/plugins/NoClippy/latest.zip",
        "DownloadCount": 0,
<<<<<<< HEAD
        "LastUpdated": "1630817639"
=======
        "LastUpdated": "1631449294"
>>>>>>> f4411f22
    },
    {
        "Author": "UnknownX",
        "Name": "DalamudRepoBrowser",
        "Punchline": "Browse and add third party repositories in an instant",
        "Description": "An interface for browsing and managing third party repositories.",
        "Changelog": "Updated for API4",
        "InternalName": "DalamudRepoBrowser",
        "AssemblyVersion": "1.0.1.0",
        "RepoUrl": "https://github.com/UnknownX7/DalamudRepoBrowser",
        "ApplicableVersion": "any",
        "DalamudApiLevel": 4,
        "IconUrl": "",
        "ImageUrls": [
            ""
        ],
        "DownloadLinkInstall": "https://github.com/UnknownX7/DalamudPluginRepo/raw/api4/plugins/DalamudRepoBrowser/latest.zip",
        "IsHide": false,
        "IsTestingExclusive": false,
        "DownloadLinkTesting": "https://github.com/UnknownX7/DalamudPluginRepo/raw/api4/plugins/DalamudRepoBrowser/latest.zip",
        "DownloadLinkUpdate": "https://github.com/UnknownX7/DalamudPluginRepo/raw/api4/plugins/DalamudRepoBrowser/latest.zip",
        "DownloadCount": 0,
<<<<<<< HEAD
        "LastUpdated": "1630817639"
=======
        "LastUpdated": "1631449294"
>>>>>>> f4411f22
    },
    {
        "Author": "UnknownX",
        "Name": "Fractionality",
        "Punchline": "Changes /wait and <wait> to support fractions",
        "Description": "Adds 3 decimal precision waiting to macros and removes the 60 seconds cap.",
        "Changelog": "Updated for API4",
        "InternalName": "Fractionality",
        "AssemblyVersion": "1.0.1.0",
        "RepoUrl": "https://github.com/UnknownX7/Fractionality",
        "ApplicableVersion": "any",
        "DalamudApiLevel": 4,
        "IconUrl": "",
        "ImageUrls": [
            ""
        ],
        "DownloadLinkInstall": "https://github.com/UnknownX7/DalamudPluginRepo/raw/api4/plugins/Fractionality/latest.zip",
        "IsHide": false,
        "IsTestingExclusive": false,
        "DownloadLinkTesting": "https://github.com/UnknownX7/DalamudPluginRepo/raw/api4/plugins/Fractionality/latest.zip",
        "DownloadLinkUpdate": "https://github.com/UnknownX7/DalamudPluginRepo/raw/api4/plugins/Fractionality/latest.zip",
        "DownloadCount": 0,
<<<<<<< HEAD
        "LastUpdated": "1630817639"
=======
        "LastUpdated": "1631449294"
>>>>>>> f4411f22
    },
    {
        "Author": "UnknownX",
        "Name": "Cammy",
        "Punchline": "A simple editor for the game's camera settings",
        "Description": "A simple camera editor to change various game defaults such as zoom and fov.\nThis is a zoomhack, if you aren't comfortable with that fact, don't install it.",
        "Changelog": "Updated for API4",
        "InternalName": "Cammy",
        "AssemblyVersion": "1.1.1.0",
        "RepoUrl": "https://github.com/UnknownX7/Cammy",
        "ApplicableVersion": "any",
        "DalamudApiLevel": 4,
        "IconUrl": "",
        "ImageUrls": [
            ""
        ],
        "DownloadLinkInstall": "https://github.com/UnknownX7/DalamudPluginRepo/raw/api4/plugins/Cammy/latest.zip",
        "IsHide": false,
        "IsTestingExclusive": false,
        "DownloadLinkTesting": "https://github.com/UnknownX7/DalamudPluginRepo/raw/api4/plugins/Cammy/latest.zip",
        "DownloadLinkUpdate": "https://github.com/UnknownX7/DalamudPluginRepo/raw/api4/plugins/Cammy/latest.zip",
        "DownloadCount": 0,
<<<<<<< HEAD
        "LastUpdated": "1630817639"
=======
        "LastUpdated": "1631449294"
>>>>>>> f4411f22
    }
]<|MERGE_RESOLUTION|>--- conflicted
+++ resolved
@@ -20,11 +20,7 @@
         "DownloadLinkTesting": "https://github.com/UnknownX7/DalamudPluginRepo/raw/api4/plugins/OOBlugin/latest.zip",
         "DownloadLinkUpdate": "https://github.com/UnknownX7/DalamudPluginRepo/raw/api4/plugins/OOBlugin/latest.zip",
         "DownloadCount": 0,
-<<<<<<< HEAD
-        "LastUpdated": "1630817639"
-=======
         "LastUpdated": "1631449294"
->>>>>>> f4411f22
     },
     {
         "Author": "UnknownX",
@@ -47,11 +43,7 @@
         "DownloadLinkTesting": "https://github.com/UnknownX7/DalamudPluginRepo/raw/api4/plugins/NoClippy/latest.zip",
         "DownloadLinkUpdate": "https://github.com/UnknownX7/DalamudPluginRepo/raw/api4/plugins/NoClippy/latest.zip",
         "DownloadCount": 0,
-<<<<<<< HEAD
-        "LastUpdated": "1630817639"
-=======
         "LastUpdated": "1631449294"
->>>>>>> f4411f22
     },
     {
         "Author": "UnknownX",
@@ -74,11 +66,7 @@
         "DownloadLinkTesting": "https://github.com/UnknownX7/DalamudPluginRepo/raw/api4/plugins/DalamudRepoBrowser/latest.zip",
         "DownloadLinkUpdate": "https://github.com/UnknownX7/DalamudPluginRepo/raw/api4/plugins/DalamudRepoBrowser/latest.zip",
         "DownloadCount": 0,
-<<<<<<< HEAD
-        "LastUpdated": "1630817639"
-=======
         "LastUpdated": "1631449294"
->>>>>>> f4411f22
     },
     {
         "Author": "UnknownX",
@@ -101,11 +89,7 @@
         "DownloadLinkTesting": "https://github.com/UnknownX7/DalamudPluginRepo/raw/api4/plugins/Fractionality/latest.zip",
         "DownloadLinkUpdate": "https://github.com/UnknownX7/DalamudPluginRepo/raw/api4/plugins/Fractionality/latest.zip",
         "DownloadCount": 0,
-<<<<<<< HEAD
-        "LastUpdated": "1630817639"
-=======
         "LastUpdated": "1631449294"
->>>>>>> f4411f22
     },
     {
         "Author": "UnknownX",
@@ -128,10 +112,6 @@
         "DownloadLinkTesting": "https://github.com/UnknownX7/DalamudPluginRepo/raw/api4/plugins/Cammy/latest.zip",
         "DownloadLinkUpdate": "https://github.com/UnknownX7/DalamudPluginRepo/raw/api4/plugins/Cammy/latest.zip",
         "DownloadCount": 0,
-<<<<<<< HEAD
-        "LastUpdated": "1630817639"
-=======
         "LastUpdated": "1631449294"
->>>>>>> f4411f22
     }
 ]